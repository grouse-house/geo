--- conflicted
+++ resolved
@@ -18,8 +18,6 @@
         ]
     }
 
-<<<<<<< HEAD
-=======
     /// Create a `Polygon` from the `Triangle`.
     ///
     /// # Examples
@@ -43,7 +41,6 @@
     ///     ],
     /// );
     /// ```
->>>>>>> 27632792
     pub fn to_polygon(self) -> Polygon<T> {
         polygon![self.0, self.1, self.2, self.0]
     }
